--- conflicted
+++ resolved
@@ -99,11 +99,7 @@
 
 The controller machine must have git installed.
 
-<<<<<<< HEAD
-Checkout this project along with all it's submodules:
-=======
-Checkout this project along with all it's submodules::
->>>>>>> 0c3ccb3f
+Checkout this project along with all its submodules::
 
 ```bash
 git clone --recursive git@github.ibm.com:alchemy-containers/openradiant.git
