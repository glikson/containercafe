## OpenRadiant

[![Travis Lint Status](https://travis.innovate.ibm.com/alchemy-containers/openradiant.svg?token=hs5iLEHWzyL9jLf6acy1)](https://travis.innovate.ibm.com/alchemy-containers/openradiant)
[![License](https://img.shields.io/badge/license-Apache--2.0-blue.svg)](http://www.apache.org/licenses/LICENSE-2.0)

OpenRadiant is an open source containers management and orchestration platform based on best of breed
containers management technologies such as Kubernetes, Swarm and Mesos. OpenRadiant provides automation
to configure Kubernetes and Swarm for a secure and highly available deployment, provides integration
with multiple network SDN solutions and cloud providers, and configurations to support multitenancy.

* [Code of Conduct](#code-of-conduct)
* [Contributing to the project](#contributing-to-the-project)
* [Maintainers](#maintainers)
* [Communication](#communication)
* [Quick Start](#quick-start)
* [Other Configurations](#custom-configurations)
* [Learn concepts and commands](#learn-concepts-and-commands)
* [License](#license)
* [Issues](#issues)

### Code of Conduct
Participation in the OpenRadiant community is governed by the OpenRadiant [Code of Conduct](CONDUCT.md)
<<<<<<< HEAD
=======

### Contributing to the project
We welcome contributions to the OpenRadiant Project in many forms. There's always plenty to do! Full details of how to contribute to this project are documented in the [CONTRIBUTING.md](CONTRIBUTING.md) file.

### Maintainers
The project's [maintainers](MAINTAINERS.txt): are responsible for reviewing and merging all pull requests and they guide the over-all technical direction of the project.

### Communication
We use \[TODO] [OpenRadiant Slack](https://OpenRadiant.slack.org/) for communication between developers.

### Quick Start
>>>>>>> b7470146

### Contributing to the project
We welcome contributions to the OpenRadiant Project in many forms. There's always plenty to do! Full details of how to contribute to this project are documented in the [CONTRIBUTING.md](CONTRIBUTING.md) file.

### Maintainers
The project's [maintainers](MAINTAINERS.txt): are responsible for reviewing and merging all pull requests and they guide the over-all technical direction of the project.

### Communication
We use \[TODO] [OpenRadiant Slack](https://OpenRadiant.slack.org/) for communication between developers.

### Quick Start

This produces a very simple demonstration cluster of two VirtualBox
VMs, one master and one worker.  They have Mesos installed, and
Kubernetes and Swarm playing nice together thanks to Mesos.  The
networking is Docker bridge networking.  The Swarm master is modified
for multi-tenant use.

Install [Vagrant](https://www.vagrantup.com/) and
[VirtualBox](https://www.virtualbox.org/wiki/Downloads). You will need
at least Vagrant 1.8.4 and VirtualBox 5.0.24.

Checkout this project:

```
git clone git@github.ibm.com:alchemy-containers/openradiant.git
cd openradiant
```

Install ansible:

```
pip install -r requirements.txt
```

Ansible 1.9.6 is reccomended. If you have a different version and run into issues
try the following:

```
pip install --upgrade ansible==1.9.6
```

Set up your ansible inventory to use the sample project:

```
export ANSIBLE_INVENTORY=examples/envs/dev-vbox/radiant01.hosts
export ANSIBLE_LIBRARY=$ANSIBLE_INVENTORY
```

Create a new cluster with Vagrant:

```
cd examples/vagrant
vagrant up
cd -
```

Deploy OpenRadiant:

```
ansible-playbook site.yml -e cluster_name=dev-vbox-radiant01 -e envs=examples/envs
```

Now you open an SSH connection to the master like this:
```
ssh -i ~/.vagrant.d/insecure_private_key vagrant@192.168.10.2
```

On the master you will find both the `kubectl` and `docker`
(currently 1.10) commands on your `$PATH`.

The Swarm master is configured for multi-tenant use.  To prepare to
use it as a tenant, do this on the master:
```
cd; mkdir -p radiant/configs/demo; cat > radiant/configs/demo/config.json
{
    "HttpHeaders": {
          "X-Auth-TenantId": "demo"
    }
}
```

Then you will want these commands on the master:
```
export DOCKER_TLS_VERIFY=""
export DOCKER_CONFIG=~/radiant/configs/demo
export DOCKER_HOST=localhost:2375
```

To get a listing of this tenant's containers, issue the following command on the master:
```
docker ps
```
At first, there will be none.  So create one, like this:
```
docker run --name s1 -d -m 128m busybox sleep 864000
```

Then list it, with `docker ps`.  You can inspect its network
configuration from inside, like this:
```
docker exec s1 ifconfig
```

You can create a Kubernetes "deployment" with a command like this:
```
kubectl run k1 --image=busybox sleep 864000
```

The containers in this deployment will be invisible to Swarm because
they lack the label identifying your tenant.  To make containers
visible to Swarm, make a kubernetes pod as follows.  Create a YAML
file prescribing the pod:
```
cat > sleepy-pod.yaml
apiVersion: v1
kind: Pod
metadata:
  name: sleepy-pod 
  annotations:
    containers-label.alpha.kubernetes.io/com.swarm.tenant.0: demo
spec:
  containers:
    - name: sleeper
      image: busybox
      args:
      - sleep
      - "864000"
```

Then create the pod:
```
kubectl create -f sleepy-pod.yaml
```

Then you can watch for it to come up, with
```
kubectl get pod
```

Once it is up, you can inspect its network configuration from inside,
like this:
```
kubectl exec sleepy-pod ifconfig
```

In a similar vein, you can ping one of these containers from the
other.  For example (in which the Swarm container's IP address
is 172.17.0.5):
```
kubectl exec sleepy-pod ping -- -c 2 172.17.0.5
```

For more information see ... (TBD)

### Other Configurations

TBD

### Learn concepts and commands

Browse TBD to learn more. Here are some topics you may be
interested in:

TBD


### License

Copyright 2015-2016 IBM Corporation

Licensed under the [Apache License, Version 2.0 (the "License")](http://www.apache.org/licenses/LICENSE-2.0.html).

Unless required by applicable law or agreed to in writing, software distributed under the license is distributed on an "as is" basis, without warranties or conditions of any kind, either express or implied. See the license for the specific language governing permissions and limitations under the license.

### Issues

Report bugs, ask questions and request features [here on GitHub](../../issues).<|MERGE_RESOLUTION|>--- conflicted
+++ resolved
@@ -20,20 +20,6 @@
 
 ### Code of Conduct
 Participation in the OpenRadiant community is governed by the OpenRadiant [Code of Conduct](CONDUCT.md)
-<<<<<<< HEAD
-=======
-
-### Contributing to the project
-We welcome contributions to the OpenRadiant Project in many forms. There's always plenty to do! Full details of how to contribute to this project are documented in the [CONTRIBUTING.md](CONTRIBUTING.md) file.
-
-### Maintainers
-The project's [maintainers](MAINTAINERS.txt): are responsible for reviewing and merging all pull requests and they guide the over-all technical direction of the project.
-
-### Communication
-We use \[TODO] [OpenRadiant Slack](https://OpenRadiant.slack.org/) for communication between developers.
-
-### Quick Start
->>>>>>> b7470146
 
 ### Contributing to the project
 We welcome contributions to the OpenRadiant Project in many forms. There's always plenty to do! Full details of how to contribute to this project are documented in the [CONTRIBUTING.md](CONTRIBUTING.md) file.
@@ -152,7 +138,7 @@
 apiVersion: v1
 kind: Pod
 metadata:
-  name: sleepy-pod 
+  name: sleepy-pod
   annotations:
     containers-label.alpha.kubernetes.io/com.swarm.tenant.0: demo
 spec:
